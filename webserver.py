--- conflicted
+++ resolved
@@ -26,13 +26,8 @@
 model_cache = ModelCache()
 # pipeline, g = tests.test_safetensor()
 # pipeline, g = tests.test_llama_layernorm()
-<<<<<<< HEAD
 # pipeline, g = tests.test_llama_attn()
 pipeline, g = tests.test_llama_layer(llama_layer_one_param_keys, "meta-llama/Llama-3.2-1B", idx=0)
-=======
-#pipeline, g = tests.test_pipelining()
-pipeline, g = tests.test_llama_attn()
->>>>>>> 7dc26bb9
 worker_manager = WorkerManager(g)
 
 app = FastAPI()
