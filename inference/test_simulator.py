--- conflicted
+++ resolved
@@ -4,12 +4,9 @@
 from .graph import (
     ComputeGraphBuilder, ComputeGraph, DEFAULT_NODE_OUTPUT, IndexNode,
     MatmulNode, SliceNode, UnsqueezeNode, BroadcastNode,
-<<<<<<< HEAD
-    CatNode, FixedNode, HadamardNode, ShapeNode, SoftmaxNode, TransposeNode, ReshapeNode, DivideNode
-=======
-    CatNode, FixedNode, HadamardNode, ShapeNode, SoftmaxNode, DivNode,
+    CatNode, HadamardNode, ShapeNode, SoftmaxNode, TransposeNode, ReshapeNode,
+    FixedNode, HadamardNode, ShapeNode, SoftmaxNode, DivNode,
     FloorNode, CeilNode
->>>>>>> 947f625e
 )
 from .simulator import simulate
 from .pipeline import PartitionWork, InputAssignment
@@ -356,58 +353,36 @@
     expected = torch.tensor(input_tensor.to_torch().shape, dtype=torch.long)
     assert torch.allclose(output.tensor.to_torch(), expected)
 
-<<<<<<< HEAD
 def test_simulate_transpose():
     builder = ComputeGraphBuilder()
     x = builder.input("x")
     with builder.partition("p0"):
         # Transpose dimensions 0 and 1 of a 2D tensor
         z = builder.transpose("z", x, dim0=0, dim1=1)
-=======
-def test_simulate_div():
-    builder = ComputeGraphBuilder()
-    x = builder.input("x")
-    y = builder.input("y")
-    with builder.partition("p0"):
-        # Element-wise division of two tensors
-        z = builder.div("z", x, y)
->>>>>>> 947f625e
-    o = builder.output("o", z)
-    g = builder.build()
-
-    ge = g.extract_partition("p0", include_cut_edges=False).encode()
-
-<<<<<<< HEAD
+    o = builder.output("o", z)
+    g = builder.build()
+
+    ge = g.extract_partition("p0", include_cut_edges=False).encode()
+
     input_tensor = random_correlated_2d_tensor("1", (5, 3)).tensor
-=======
-    input1 = random_correlated_2d_tensor("1", (5, 5)).tensor
-    input2 = random_correlated_2d_tensor("2", (5, 5)).tensor
->>>>>>> 947f625e
-    work = PartitionWork(
-        correlation_id="1",
-        partition="p0",
-        graph=ge,
-<<<<<<< HEAD
+    work = PartitionWork(
+        correlation_id="1",
+        partition="p0",
+        graph=ge,
         inputs=[InputAssignment(node=z.name, input=TransposeNode.INPUT, tensor=input_tensor)]
-=======
-        inputs=[
-            InputAssignment(node=z.name, input=DivNode.A, tensor=input1),
-            InputAssignment(node=z.name, input=DivNode.B, tensor=input2)
-        ]
->>>>>>> 947f625e
-    )
-
-    cache = llama_1b_cache()
-    result = simulate(work, cache)
-    
-    assert result.correlation_id == work.correlation_id
-    assert len(result.outputs) == 1
-    output = result.outputs[0]
-    assert output.node == z.name
-    assert output.output == DEFAULT_NODE_OUTPUT
-<<<<<<< HEAD
+    )
+
+    cache = llama_1b_cache()
+    result = simulate(work, cache)
+    
+    assert result.correlation_id == work.correlation_id
+    assert len(result.outputs) == 1
+    output = result.outputs[0]
+    assert output.node == z.name
+    assert output.output == DEFAULT_NODE_OUTPUT
     expected = input_tensor.to_torch().transpose(0, 1)
     assert torch.allclose(output.tensor.to_torch(), expected)
+
 
 def test_simulate_reshape():
     builder = ComputeGraphBuilder()
@@ -419,8 +394,21 @@
         # Reshape a 4x5 tensor into a 2x10 tensor
         z = builder.reshape("z", x, shape_node)
     o = builder.output("o", z)
-=======
-    expected = input1.to_torch() / input2.to_torch()
+    g = builder.build()
+    ge = g.extract_partition("p0", include_cut_edges=False).encode()
+    input_tensor = random_correlated_2d_tensor("1", (4, 5)).tensor
+    work = PartitionWork(
+        correlation_id="1",
+        partition="p0",
+        graph=ge,
+        inputs=[InputAssignment(node=z.name, input=ReshapeNode.INPUT, tensor=input_tensor)]
+    )
+    cache = llama_1b_cache()
+    result = simulate(work, cache)
+    output = result.outputs[0]
+    assert output.node == z.name
+    assert output.output == DEFAULT_NODE_OUTPUT
+    expected = input_tensor.to_torch().reshape(2, 10)
     assert torch.allclose(output.tensor.to_torch(), expected)
 
 def test_simulate_shape_index_unsqueeze():
@@ -434,55 +422,59 @@
         # Unsqueeze to make it rank 1
         dim0_unsqueezed = builder.unsqueeze("dim0_unsqueezed", dim0, builder.fixed("zero_dim", torch.tensor([0])))
     o = builder.output("o", dim0_unsqueezed)
->>>>>>> 947f625e
-    g = builder.build()
-
-    ge = g.extract_partition("p0", include_cut_edges=False).encode()
-
-<<<<<<< HEAD
-    input_tensor = random_correlated_2d_tensor("1", (4, 5)).tensor
-=======
+    g = builder.build()
+    ge = g.extract_partition("p0", include_cut_edges=False).encode()
     # Create a 3D tensor for testing
     input_tensor = Tensor.from_torch(torch.randn(5,4,3))
     
->>>>>>> 947f625e
-    work = PartitionWork(
-        correlation_id="1",
-        partition="p0",
-        graph=ge,
-<<<<<<< HEAD
-        inputs=[InputAssignment(node=z.name, input=ReshapeNode.INPUT, tensor=input_tensor)]
-=======
+    work = PartitionWork(
+        correlation_id="1",
+        partition="p0",
+        graph=ge,
         inputs=[InputAssignment(node=shape.name, input=ShapeNode.INPUT, tensor=input_tensor)]
->>>>>>> 947f625e
-    )
-
-    cache = llama_1b_cache()
-    result = simulate(work, cache)
-    
-    assert result.correlation_id == work.correlation_id
-    assert len(result.outputs) == 1
-    output = result.outputs[0]
-<<<<<<< HEAD
-    assert output.node == z.name
-    assert output.output == DEFAULT_NODE_OUTPUT
-    expected = input_tensor.to_torch().reshape(2, 10)
-    assert torch.allclose(output.tensor.to_torch(), expected)
-
-def test_simulate_divide():
+    )
+
+    cache = llama_1b_cache()
+    result = simulate(work, cache)
+    
+    assert result.correlation_id == work.correlation_id
+    assert len(result.outputs) == 1
+    output = result.outputs[0]
+    assert output.output == DEFAULT_NODE_OUTPUT
+
+def test_simulate_div():
     builder = ComputeGraphBuilder()
     x = builder.input("x")
     y = builder.input("y")
     with builder.partition("p0"):
-        # Divide x by y element-wise
-        z = builder.divide("z", x, y)
-    o = builder.output("o", z)
-=======
-    assert output.node == dim0_unsqueezed.name
-    assert output.output == DEFAULT_NODE_OUTPUT
-    
-    # Expected result is the first dimension of the input tensor as a 1D tensor
-    expected = torch.tensor([input_tensor.to_torch().shape[0]])
+        # Element-wise division of two tensors
+        z = builder.div("z", x, y)
+    o = builder.output("o", z)
+    g = builder.build()
+
+    ge = g.extract_partition("p0", include_cut_edges=False).encode()
+
+    input1 = random_correlated_2d_tensor("1", (5, 5)).tensor
+    input2 = random_correlated_2d_tensor("2", (5, 5)).tensor
+    work = PartitionWork(
+        correlation_id="1",
+        partition="p0",
+        graph=ge,
+        inputs=[
+            InputAssignment(node=z.name, input=DivNode.A, tensor=input1),
+            InputAssignment(node=z.name, input=DivNode.B, tensor=input2)
+        ]
+    )
+
+    cache = llama_1b_cache()
+    result = simulate(work, cache)
+    
+    assert result.correlation_id == work.correlation_id
+    assert len(result.outputs) == 1
+    output = result.outputs[0]
+    assert output.node == z.name
+    assert output.output == DEFAULT_NODE_OUTPUT
+    expected = input1.to_torch() / input2.to_torch()
     assert torch.allclose(output.tensor.to_torch(), expected)
 
 def test_simulate_floor_ceil():
@@ -494,32 +486,20 @@
         ceil_result = builder.ceil("ceil", x)
     builder.output("floor_out", floor_result)
     builder.output("ceil_out", ceil_result)
->>>>>>> 947f625e
-    g = builder.build()
-
-    ge = g.extract_partition("p0", include_cut_edges=False).encode()
-
-<<<<<<< HEAD
-    # Create input tensors with non-zero values to avoid division by zero
-    input1 = random_correlated_2d_tensor("1", (5, 5)).tensor
-    input2 = random_correlated_2d_tensor("2", (5, 5)).tensor
-=======
+    g = builder.build()
+
+    ge = g.extract_partition("p0", include_cut_edges=False).encode()
+
     # Create input tensor with floating point values
     input_tensor = Tensor.from_torch(torch.tensor([-1.5, -0.5, 0.5, 1.5], dtype=torch.float32))
->>>>>>> 947f625e
     
     work = PartitionWork(
         correlation_id="1",
         partition="p0",
         graph=ge,
         inputs=[
-<<<<<<< HEAD
-            InputAssignment(node=z.name, input=DivideNode.A, tensor=input1),
-            InputAssignment(node=z.name, input=DivideNode.B, tensor=input2)
-=======
             InputAssignment(node=floor_result.name, input=FloorNode.INPUT, tensor=input_tensor),
             InputAssignment(node=ceil_result.name, input=CeilNode.INPUT, tensor=input_tensor)
->>>>>>> 947f625e
         ]
     )
 
@@ -527,14 +507,6 @@
     result = simulate(work, cache)
     
     assert result.correlation_id == work.correlation_id
-<<<<<<< HEAD
-    assert len(result.outputs) == 1
-    output = result.outputs[0]
-    assert output.node == z.name
-    assert output.output == DEFAULT_NODE_OUTPUT
-    expected = input1.to_torch() / input2.to_torch()
-    assert torch.allclose(output.tensor.to_torch(), expected)
-=======
     assert len(result.outputs) == 2
     
     # Check floor output
@@ -547,5 +519,4 @@
     ceil_output = next(o for o in result.outputs if o.node == ceil_result.name)
     assert ceil_output.output == DEFAULT_NODE_OUTPUT
     expected_ceil = torch.tensor([-1, 0, 1, 2], dtype=torch.long)
-    assert torch.allclose(ceil_output.tensor.to_torch(), expected_ceil)
->>>>>>> 947f625e
+    assert torch.allclose(ceil_output.tensor.to_torch(), expected_ceil)