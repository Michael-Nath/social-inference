--- conflicted
+++ resolved
@@ -1,22 +1,11 @@
 from __future__ import annotations
 
-<<<<<<< HEAD
-from queue import Queue, Empty
-import threading
-from typing import Annotated, Literal, Union, Optional
-from pydantic import BaseModel, Field
-from collections import defaultdict, deque
-
-from .graph import ComputeGraph, ComputeGraphEdge, GraphEncoding, NodeName, PartitionName, PARTITION_INPUT, PARTITION_OUTPUT
-from .tensor import Tensor
-=======
 from dataclasses import dataclass
 
-from inference.encoding import read_be_int, read_encoded_string, size_encoded_string, write_be_int, write_encoded_string
+from inference.encoding import read_be_int, read_encoded_string, size_encoded_string, write_be_int, write_encoded_string, write_encoded_bool, read_bool
 
 from .graph import ComputeGraph, ComputeGraphEdge, NodeName, PartitionName, PARTITION_INPUT, PARTITION_OUTPUT
 from .tensor import Tensor, read_encoded_tensor, size_encoded_tensor, write_encoded_tensor
->>>>>>> ba9fa530
 from .queue import CorrelatedQueue, CorrelatedTensor
 
 import torch
@@ -60,8 +49,8 @@
     graph: ComputeGraph
     inputs: list[InputAssignment]
 
-<<<<<<< HEAD
-class SingleStepChunk(BaseModel):
+@dataclass
+class SingleStepChunk:
     correlation_id: str
     partition: PartitionName
     outputs: list[OutputAssignment]
@@ -91,13 +80,40 @@
             if not torch.allclose(other_node.tensor.to_torch(), our.tensor.to_torch(), atol=1e-4):
                 breakpoint()
                 raise ValueError(f"Output {other_node}={other.node.tensor.to_torch()} does not match our output {our}={our.tensor.to_torch()}")
-
-class PartitionWorkResult(BaseModel):
-=======
+    
+    def encode(self, data: bytearray, offset: int):
+        offset = write_encoded_string(data, offset, self.correlation_id)
+        offset = write_encoded_string(data, offset, self.partition)
+        num_outputs = len(self.outputs)
+        offset = write_be_int(data, offset, num_outputs)
+        for output in self.outputs:
+            offset = write_encoded_output_assignment(data, offset, output)
+        offset = write_encoded_bool(data, offset, self.last_chunk)
+        return offset
+    
+    @classmethod
+    def decode(cls, offset: int, data: bytes):
+        
+        c_id, offset = read_encoded_string(offset, data)
+        partition, offset = read_encoded_string(offset, data)
+        num_outputs, offset = read_be_int(offset, data)
+        outputs = []
+        for _ in range(num_outputs):
+            output, offset = read_encoded_output_assignment(offset, data)
+            outputs.append(output)
+        last_chunk, offset = read_bool(offset, data)
+        return cls(c_id, partition, outputs, last_chunk), offset
+        
+    def encoded_size(self):
+        size = size_encoded_string(self.correlation_id)
+        size += size_encoded_string(self.partition)
+        for output in self.outputs:
+            size += size_encoded_output_assignment(output)
+        size += size_encoded_bool(self.last_chunk)
+        return size
 
 @dataclass
 class PartitionWorkResult:
->>>>>>> ba9fa530
     """
     Result of partition work
     """
@@ -357,4 +373,7 @@
     size += 4 # for the outputs length
     for output in partition_work_result.outputs:
         size += size_encoded_output_assignment(output)
-    return size+    return size
+
+def size_encoded_bool(b: bool):
+    return 1