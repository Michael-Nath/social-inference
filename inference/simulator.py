import torch
from collections import defaultdict

from .tensor import Tensor
from .graph import (
    EdgeEncoding, NodeName, MatmulNode, InputNode, OutputNode, DEFAULT_NODE_OUTPUT,
    NodeInput, NodeOutput, SliceNode, UnsqueezeNode, BroadcastNode, CatNode,
<<<<<<< HEAD
    FixedNode, HadamardNode, AddNode, IndexNode, ShapeNode, SoftmaxNode, ReshapeNode, TransposeNode, DivideNode
=======
    FixedNode, HadamardNode, AddNode, IndexNode, ShapeNode, SoftmaxNode, DivNode,
    FloorNode, CeilNode
>>>>>>> 947f625e
)
from .pipeline import OutputAssignment, PartitionWork, PartitionWorkResult
from .cache import SafeTensorCache

def simulate(work: PartitionWork, tensor_cache: SafeTensorCache) -> PartitionWorkResult:
    """
    Simulates a worker.

    Args:
        work: The work to simulate
        tensor_cache: The tensor cache to use for constant tensors
    """
    # Get the graph
    graph = work.graph

    # Get the inputs
    input_table: dict[tuple[NodeName, NodeInput], torch.Tensor] = {}
    for input in work.inputs:
        torch_tensor = input.tensor.to_torch()
        input_table[(input.node, input.input)] = torch_tensor

    # Convert edges to forwards & backwards tables
    # All edges attached to an input
    forward_edges: dict[NodeName, dict[NodeInput, EdgeEncoding]] = {}
    # All edges attached to an output
    backward_edges: dict[NodeName, dict[NodeOutput, EdgeEncoding]] = {}
    for edge in graph.edges:
        if edge.dst not in forward_edges:
            forward_edges[edge.dst] = {}
        forward_edges[edge.dst][edge.dst_input] = edge

        if edge.src not in backward_edges:
            backward_edges[edge.src] = {}
        backward_edges[edge.src][edge.src_output] = edge
    
    # Also include all nodes with no forward edges (outputs)
    output_nodes: list[NodeName] = []
    for node in graph.nodes.keys():
        if node not in backward_edges:
            output_nodes.append(node)

    # Recursively evaluate nodes with output nodes as entry points
    output_table: dict[(NodeName, NodeOutput), torch.Tensor] = {}
    def evaluate_output(node: NodeName, output: NodeOutput) -> torch.Tensor:
        # Helper to resolve an input
        def resolve_input(node: NodeName, input: NodeInput) -> torch.Tensor:
            if (node, input) in input_table:
                return input_table[(node, input)]
            else:
                # Find the edge that feeds the input
                edge = forward_edges[node][input]
                return evaluate_output(edge.src, edge.src_output)
            
        def check_dim(dim: int):
            if dim < 0:
                raise NotImplementedError("Negative (inferred) dimensions not supported")
            return dim
        def check_shape(tensor: torch.Tensor, shape: list[int]):
            """
            Checks that a tensor matches the expected shape.
            If shape[i] = -1, it means "don't care" about that dimension.
            """
            if len(tensor.shape) != len(shape):
                raise ValueError(f"Tensor rank {len(tensor.shape)} does not match expected rank {len(shape)}")
            
            for i, (actual, expected) in enumerate(zip(tensor.shape, shape)):
                if expected != -1 and actual != expected:
                    raise ValueError(f"Tensor shape {tensor.shape} does not match expected shape {shape} (mismatch at dimension {i})")
            return tensor

        def check_shapes_match(*args, except_dim: int | None = None):
            """
            Checks that all shapes are equal (except except_dim if that is set)
            """
            if except_dim is None:
                # Check all dimensions match exactly
                for t in args:
                    check_shape(t, list(args[0].shape))
            else:
                # Check all dimensions except the specified one
                for t in args:
                    # Create expected shape with -1 for the except_dim
                    expected_shape = list(args[0].shape)
                    if except_dim < len(expected_shape):
                        expected_shape[except_dim] = -1
                    check_shape(t, expected_shape)

        # If we've already evaluated this node and output, return the cached result
        if (node, output) in output_table:
            return output_table[(node, output)]

        encoded_node = graph.nodes[node]
        try:
            if encoded_node.type == "constant":
                raise NotImplementedError("Constants are not implemented")
            elif encoded_node.type == "matmul":
                lhs = resolve_input(node, MatmulNode.LHS)
                rhs = resolve_input(node, MatmulNode.RHS)
<<<<<<< HEAD
                # check_shapes(lhs, rhs)
=======
                check_shapes_match(lhs, rhs)
>>>>>>> 947f625e

                output = lhs @ rhs
                output_table[(node, DEFAULT_NODE_OUTPUT)] = output
                return output
            elif encoded_node.type == "slice":
                input_tensor = resolve_input(node, SliceNode.INPUT)
                dim = check_shape(resolve_input(node, SliceNode.DIM), [1]).item()
                start = check_shape(resolve_input(node, SliceNode.START), [1]).item()
                end = check_shape(resolve_input(node, SliceNode.END), [1]).item()

                output = input_tensor.narrow(dim, start, end - start)
                output_table[(node, DEFAULT_NODE_OUTPUT)] = output
                return output
            elif encoded_node.type == "unsqueeze":
                input_tensor = resolve_input(node, UnsqueezeNode.INPUT)
                # Resolve dim dynamically, ensure it's a 1-element tensor, and get the integer value
                dim_tensor = resolve_input(node, UnsqueezeNode.DIM)
                dim = check_shape(dim_tensor, [1]).item()

                output = input_tensor.unsqueeze(dim)
                output_table[(node, DEFAULT_NODE_OUTPUT)] = output
                return output
            elif encoded_node.type == "broadcast":
                input_tensor = resolve_input(node, BroadcastNode.INPUT)
                # Resolve dim dynamically
                dim_tensor = resolve_input(node, BroadcastNode.DIM)
                dim = check_shape(dim_tensor, [1]).item()
                # Resolve n dynamically
                n_tensor = resolve_input(node, BroadcastNode.N)
                n = check_shape(n_tensor, [1]).item() # n is the new dimension size

                output = input_tensor.expand(*[n if i == dim else -1 for i in range(input_tensor.dim())])
                output_table[(node, DEFAULT_NODE_OUTPUT)] = output
                return output
            elif encoded_node.type == "cat":
                a = resolve_input(node, CatNode.A)
                b = resolve_input(node, CatNode.B)
<<<<<<< HEAD
                dim = check_dim(encoded_node.dim)
                check_shapes(a, b, except_dim=dim)
=======
                # Resolve dim dynamically
                dim_tensor = resolve_input(node, CatNode.DIM)
                dim = check_shape(dim_tensor, [1]).item()
                check_shapes_match(a, b, except_dim=dim)
                
>>>>>>> 947f625e
                output = torch.cat([a, b], dim=dim)
                output_table[(node, DEFAULT_NODE_OUTPUT)] = output
                return output
            elif encoded_node.type == "fixed":
                output = encoded_node.tensor.to_torch()
                output_table[(node, DEFAULT_NODE_OUTPUT)] = output
                return output
            elif encoded_node.type == "hadamard":
                a = resolve_input(node, HadamardNode.A)
                b = resolve_input(node, HadamardNode.B)
<<<<<<< HEAD
                check_shapes(a,b)
=======
                check_shapes_match(a,b)

>>>>>>> 947f625e
                output = a * b
                output_table[(node, DEFAULT_NODE_OUTPUT)] = output
                return output
            elif encoded_node.type == "softmax":
                input_tensor = resolve_input(node, SoftmaxNode.INPUT) 
                # Resolve dim dynamically
                dim_tensor = resolve_input(node, SoftmaxNode.DIM)
                dim = check_shape(dim_tensor, [1]).item()
                output = torch.softmax(input_tensor, dim=dim)
                output_table[(node, DEFAULT_NODE_OUTPUT)] = output
                # Need to return the output here
                return output
            elif encoded_node.type == "add":
                a = resolve_input(node, AddNode.A)
                b = resolve_input(node, AddNode.B)
<<<<<<< HEAD
                check_shapes(a,b)
                output = a + b
                output_table[(node, DEFAULT_NODE_OUTPUT)] = output
                return output
            elif encoded_node.type == "divide":
                a = resolve_input(node, DivideNode.A)
                b = resolve_input(node, DivideNode.B)
                check_shapes(a,b)
=======
                check_shapes_match(a,b)

                output = a + b
                output_table[(node, DEFAULT_NODE_OUTPUT)] = output
                return output
            elif encoded_node.type == "div":
                a = resolve_input(node, DivNode.A)
                b = resolve_input(node, DivNode.B)
                check_shapes_match(a,b)

>>>>>>> 947f625e
                output = a / b
                output_table[(node, DEFAULT_NODE_OUTPUT)] = output
                return output
            elif encoded_node.type == "index":
                input_tensor = resolve_input(node, IndexNode.INPUT)
                index_tensor = resolve_input(node, IndexNode.INDEX)

                input_tensor_shape = input_tensor.shape
                index_shape = index_tensor.shape
                if len(index_shape) != 1 or (index_shape[0] < 1 or index_shape[0] > len(input_tensor_shape)):
                    raise ValueError(f"Invalid index {index_tensor} for input shape {input_tensor_shape}")

                # Convert index tensor to list of integers
                index_list = index_tensor.tolist()
                if not all(isinstance(idx, int) for idx in index_list):
                    raise ValueError(f"Index tensor must contain integers, got {index_list}")
                
                # Validate that all indices are non-negative and less than the corresponding dimension size
                for i, idx in enumerate(index_list):
                    if idx < 0:
                        raise ValueError(f"Index must be non-negative, got {idx} at position {i}")
                    if i < len(input_tensor_shape) and idx >= input_tensor_shape[i]:
                        raise ValueError(f"Index {idx} at position {i} is out of bounds for dimension size {input_tensor_shape[i]}")

                # To preserve shape: wrap each index as a slice if it’s the last one
                indexing = []
                for dim, idx in enumerate(index_list):
                    if dim == len(index_list) - 1:
                        indexing.append(slice(idx, idx + 1))  # turn scalar index into slice
                    else:
                        indexing.append(idx)
                
                output = input_tensor[tuple(indexing)]
                print(f"{input_tensor}[{index_tensor}] => {output}")
                output_table[(node, DEFAULT_NODE_OUTPUT)] = output
                return output
            elif encoded_node.type == "shape":
                input_tensor = resolve_input(node, ShapeNode.INPUT)
                output = torch.tensor(input_tensor.shape, dtype=torch.long)
                output_table[(node, DEFAULT_NODE_OUTPUT)] = output
                return output
<<<<<<< HEAD
            elif encoded_node.type == "reshape":
                input_tensor = resolve_input(node, ReshapeNode.INPUT)
                shape = resolve_input(node, ReshapeNode.DIMS).int()
                output = torch.reshape(input_tensor, tuple(shape.tolist()))
                output_table[((node, DEFAULT_NODE_OUTPUT))] = output
                return output
            elif encoded_node.type == "transpose":
                input_tensor = resolve_input(node, TransposeNode.INPUT)
                dim0 = encoded_node.dim0
                dim1 = encoded_node.dim1

                output = torch.transpose(input_tensor, dim0, dim1)
=======
            elif encoded_node.type == "floor":
                input_tensor = resolve_input(node, FloorNode.INPUT)
                output = torch.floor(input_tensor).to(torch.long)
                output_table[(node, DEFAULT_NODE_OUTPUT)] = output
                return output
            elif encoded_node.type == "ceil":
                input_tensor = resolve_input(node, CeilNode.INPUT)
                output = torch.ceil(input_tensor).to(torch.long)
>>>>>>> 947f625e
                output_table[(node, DEFAULT_NODE_OUTPUT)] = output
                return output
            else:
                raise ValueError(f"Unknown node type: {encoded_node.type}")
        except Exception as e:
            print(f"Error evaluating {node} {output}: {e}")
            # Print output table for debugging
            print(f"\nError occurred in node: {node}")
            print(f"Output table contents:")
            for (n, out), tensor in output_table.items():
                print(f"  {n}.{out}: {tensor.shape}")
            raise e

    # Evaluate all output nodes
    for node in output_nodes:
        evaluate_output(node, DEFAULT_NODE_OUTPUT)

    # Build result
    output_assignments: list[OutputAssignment] = []
    for node in output_nodes:
        output_assignments.append(OutputAssignment(
            node=node,
            output=DEFAULT_NODE_OUTPUT,
                tensor=Tensor.from_torch(output_table[(node, DEFAULT_NODE_OUTPUT)])
            ))
    
    result = PartitionWorkResult(
        correlation_id=work.correlation_id,
        partition=work.partition,
        outputs=output_assignments
    )
    return result<|MERGE_RESOLUTION|>--- conflicted
+++ resolved
@@ -3,14 +3,10 @@
 
 from .tensor import Tensor
 from .graph import (
-    EdgeEncoding, NodeName, MatmulNode, InputNode, OutputNode, DEFAULT_NODE_OUTPUT,
+    EdgeEncoding, NodeName, MatmulNode, DEFAULT_NODE_OUTPUT,
     NodeInput, NodeOutput, SliceNode, UnsqueezeNode, BroadcastNode, CatNode,
-<<<<<<< HEAD
-    FixedNode, HadamardNode, AddNode, IndexNode, ShapeNode, SoftmaxNode, ReshapeNode, TransposeNode, DivideNode
-=======
     FixedNode, HadamardNode, AddNode, IndexNode, ShapeNode, SoftmaxNode, DivNode,
-    FloorNode, CeilNode
->>>>>>> 947f625e
+    FloorNode, CeilNode, ReshapeNode, TransposeNode
 )
 from .pipeline import OutputAssignment, PartitionWork, PartitionWorkResult
 from .cache import SafeTensorCache
@@ -109,11 +105,7 @@
             elif encoded_node.type == "matmul":
                 lhs = resolve_input(node, MatmulNode.LHS)
                 rhs = resolve_input(node, MatmulNode.RHS)
-<<<<<<< HEAD
-                # check_shapes(lhs, rhs)
-=======
                 check_shapes_match(lhs, rhs)
->>>>>>> 947f625e
 
                 output = lhs @ rhs
                 output_table[(node, DEFAULT_NODE_OUTPUT)] = output
@@ -151,16 +143,11 @@
             elif encoded_node.type == "cat":
                 a = resolve_input(node, CatNode.A)
                 b = resolve_input(node, CatNode.B)
-<<<<<<< HEAD
-                dim = check_dim(encoded_node.dim)
-                check_shapes(a, b, except_dim=dim)
-=======
                 # Resolve dim dynamically
                 dim_tensor = resolve_input(node, CatNode.DIM)
                 dim = check_shape(dim_tensor, [1]).item()
                 check_shapes_match(a, b, except_dim=dim)
                 
->>>>>>> 947f625e
                 output = torch.cat([a, b], dim=dim)
                 output_table[(node, DEFAULT_NODE_OUTPUT)] = output
                 return output
@@ -171,12 +158,8 @@
             elif encoded_node.type == "hadamard":
                 a = resolve_input(node, HadamardNode.A)
                 b = resolve_input(node, HadamardNode.B)
-<<<<<<< HEAD
-                check_shapes(a,b)
-=======
                 check_shapes_match(a,b)
 
->>>>>>> 947f625e
                 output = a * b
                 output_table[(node, DEFAULT_NODE_OUTPUT)] = output
                 return output
@@ -192,16 +175,6 @@
             elif encoded_node.type == "add":
                 a = resolve_input(node, AddNode.A)
                 b = resolve_input(node, AddNode.B)
-<<<<<<< HEAD
-                check_shapes(a,b)
-                output = a + b
-                output_table[(node, DEFAULT_NODE_OUTPUT)] = output
-                return output
-            elif encoded_node.type == "divide":
-                a = resolve_input(node, DivideNode.A)
-                b = resolve_input(node, DivideNode.B)
-                check_shapes(a,b)
-=======
                 check_shapes_match(a,b)
 
                 output = a + b
@@ -212,7 +185,6 @@
                 b = resolve_input(node, DivNode.B)
                 check_shapes_match(a,b)
 
->>>>>>> 947f625e
                 output = a / b
                 output_table[(node, DEFAULT_NODE_OUTPUT)] = output
                 return output
@@ -254,7 +226,6 @@
                 output = torch.tensor(input_tensor.shape, dtype=torch.long)
                 output_table[(node, DEFAULT_NODE_OUTPUT)] = output
                 return output
-<<<<<<< HEAD
             elif encoded_node.type == "reshape":
                 input_tensor = resolve_input(node, ReshapeNode.INPUT)
                 shape = resolve_input(node, ReshapeNode.DIMS).int()
@@ -267,7 +238,6 @@
                 dim1 = encoded_node.dim1
 
                 output = torch.transpose(input_tensor, dim0, dim1)
-=======
             elif encoded_node.type == "floor":
                 input_tensor = resolve_input(node, FloorNode.INPUT)
                 output = torch.floor(input_tensor).to(torch.long)
@@ -276,7 +246,6 @@
             elif encoded_node.type == "ceil":
                 input_tensor = resolve_input(node, CeilNode.INPUT)
                 output = torch.ceil(input_tensor).to(torch.long)
->>>>>>> 947f625e
                 output_table[(node, DEFAULT_NODE_OUTPUT)] = output
                 return output
             else:
