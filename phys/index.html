--- conflicted
+++ resolved
@@ -118,7 +118,6 @@
         
         // Dynamically determine WebSocket URL based on current location
         const getWebSocketUrl = () => {
-<<<<<<< HEAD
             const protocol = window.location.protocol === 'https:' ? 'wss:' : 'ws:';
             // For local development use localhost
             if (window.location.hostname === 'localhost' || window.location.hostname === '127.0.0.1') {
@@ -126,19 +125,6 @@
             }
             // For production, use same host but with WebSocket protocol
             return `${protocol}//${window.location.host}`;
-=======
-            // Always use non-secure ws:// for now to bypass SSL issues
-            // This is a temporary workaround - not recommended for production
-            const hostname = window.location.hostname;
-            
-            if (hostname === 'localhost' || hostname === '127.0.0.1') {
-                return `wss://${hostname}:8080`;
-            } else {
-                // For production - using non-secure connection
-                // SECURITY WARNING: This is not recommended for sensitive data
-                return `wss://${hostname}:8080`;
-            }
->>>>>>> 5ea76d44
         };
         
         // Configuration
@@ -150,10 +136,6 @@
         
         document.addEventListener('DOMContentLoaded', () => {
             const appContainer = document.getElementById('app-container');
-<<<<<<< HEAD
-=======
-            console.log("Attempting to connect to:", config.serverUrl);
->>>>>>> 5ea76d44
             
             // Create the room UI instance
             const ui = new SAXPYRoomUI({
